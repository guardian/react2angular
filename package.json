{
  "name": "react2angular",
  "version": "4.0.5",
  "description": "The easiest way to embed React components in Angular 1 apps!",
  "main": "index.js",
  "main:esnext": "index.es2015.js",
  "typings": "index.d.ts",
  "scripts": {
    "build": "npm run clean && tsc -d -t es2015 && mv ./index.js ./index.es2015.js && tsc -t es5",
    "clean": "rimraf ./*.d.ts && rimraf ./*.map",
    "lint": "tslint -p ./tsconfig.json index.tsx test.tsx",
    "pretest": "npm run build",
    "prepublishOnly": "npm test",
    "test": "karma start --single-run",
    "tdd": "npm-run-all -pr watch:*",
    "watch:ts": "tsc -w",
    "watch:test": "karma start"
  },
  "repository": {
    "type": "git",
    "url": "git+ssh://git@github.com/coatue-oss/react2angular.git"
  },
  "keywords": [
    "react",
    "angular",
    "interop",
    "ngreact",
    "combine",
    "together",
    "embed"
  ],
  "author": "Boris Cherny <boris@performancejs.com>",
  "license": "Apache-2.0",
  "bugs": {
    "url": "https://github.com/coatue-oss/react2angular/issues"
  },
  "homepage": "https://github.com/coatue-oss/react2angular#readme",
  "peerDependencies": {
    "@types/angular": ">=1.5",
    "@types/prop-types": ">=15",
    "@types/react": ">=16",
    "@types/react-dom": ">=16",
    "prop-types": ">=15",
    "react": ">=15",
    "react-dom": ">=15"
  },
  "devDependencies": {
    "@types/angular": "^1.6.53",
    "@types/angular-mocks": "^1.7.0",
    "@types/jasmine": "^3.3.8",
    "@types/jquery": "^3.3.29",
    "@types/prop-types": "^15.5.8",
    "@types/react": "^16.8.1",
    "@types/react-dom": "^16.0.11",
    "angular-mocks": "^1.7.6",
    "angular-resource": "^1.7.6",
    "browserify": "^16.2.3",
    "jasmine": "^3.3.1",
    "jasmine-core": "^3.3.0",
    "karma": "^4.0.0",
    "karma-browserify": "^6.0.0",
    "karma-chrome-launcher": "^2.2.0",
    "karma-jasmine": "^2.0.1",
    "karma-mocha-reporter": "^2.2.5",
    "karma-source-map-support": "^1.3.0",
    "ngimport": "^1.0.0",
    "npm-run-all": "^4.1.5",
    "prop-types": "^15.6.2",
<<<<<<< HEAD
    "react": "^16.4.1",
    "react-dom": "^16.4.1",
    "rimraf": "^2.6.3",
    "rollupify": "^0.5.0",
    "tslint": "^5.10.0",
    "typescript": "^2.9.2",
=======
    "react": "^16.7.0",
    "react-dom": "^16.7.0",
    "rollupify": "^0.5.1",
    "tslint": "^5.12.1",
    "typescript": "^3.3.1",
>>>>>>> 3717fbc2
    "watchify": "^3.11.0"
  },
  "dependencies": {
    "@types/lodash.frompairs": "^4.0.3",
    "angular": ">=1.5",
    "lodash.frompairs": "^4.0.1",
    "ngcomponent": "^4.1.0"
  }
}<|MERGE_RESOLUTION|>--- conflicted
+++ resolved
@@ -66,20 +66,12 @@
     "ngimport": "^1.0.0",
     "npm-run-all": "^4.1.5",
     "prop-types": "^15.6.2",
-<<<<<<< HEAD
-    "react": "^16.4.1",
-    "react-dom": "^16.4.1",
-    "rimraf": "^2.6.3",
-    "rollupify": "^0.5.0",
-    "tslint": "^5.10.0",
-    "typescript": "^2.9.2",
-=======
     "react": "^16.7.0",
     "react-dom": "^16.7.0",
+    "rimraf": "^2.6.3",
     "rollupify": "^0.5.1",
     "tslint": "^5.12.1",
     "typescript": "^3.3.1",
->>>>>>> 3717fbc2
     "watchify": "^3.11.0"
   },
   "dependencies": {
